! compute full field
subroutine compute_full_bs(p, b)

  use options_module
  implicit none

  real,dimension(3) :: p,b,btemp
  
  ! Initialize b field
  b =  0
  
  !*** BIOT SAVART field calculation ***
  if (coil_type.eq.1) then

    ! main fields
    call compute_bs(p, 0, btemp)
    b = b + btemp
    ! aux fields
    call compute_bs(p, 1, btemp)
    b = b + btemp

  !*** Magnetic grid field calculation ***  
  else if (coil_type.eq.2) then
    call field_from_mgrid_cubic(p, b)
    !call field_from_mgrid_linear(p, b)
  end if
end subroutine compute_full_bs

subroutine field_from_mgrid_cubic(p,b)
  use coil_module
  use mgrid_module
  implicit none
  real,dimension(3) :: p,b,brzphi,temp,przphi

  call cart2pol(p, temp)
  call move_to_first_quad(temp(1), temp(2), temp(3), przphi(1), &
        przphi(2), przphi(3), num_periods, is_mirrored)
   
  !HACK, if the grid is slightly off you might be able to sneak
  !in between phi values, causing an error
  if (przphi(3) > mgrid_phimax) przphi(3) = mgrid_phimax - 0.00000000001
  !make sure we are within the bounds
  if ((przphi(1) < mgrid_rmin).or.(przphi(1) > mgrid_rmax).or.&
      (przphi(2) < mgrid_zmin).or.(przphi(2) > mgrid_zmax).or.&
      (przphi(3) < mgrid_phimin).or.(przphi(3) > mgrid_phimax)) then

      b = 0
      return
  end if

  call interp_single_variable_cubic(przphi,brzphi(3),3)
  call interp_single_variable_cubic(przphi,brzphi(2),2)
  call interp_single_variable_cubic(przphi,brzphi(1),1)

  b(1) = brzphi(1)*cos(temp(3)) - brzphi(3)*sin(temp(3)) 
  b(2) = brzphi(1)*sin(temp(3)) + brzphi(3)*cos(temp(3))
  b(3) = brzphi(2)

  !figure out if we're in a mirrored section
  if (temp(2).ne.(przphi(2))) then
    b(3) = -1*b(3)
  end if

end subroutine field_from_mgrid_cubic

subroutine interp_single_variable_cubic(p,b,bselect)
  use mgrid_module
  use coil_module
  implicit none

  real,dimension(3) :: p,temp
  integer :: ri1, zi1, pi1, bselect
  integer :: tri1, tzi1, tpi1
  !real,pointer,dimension(mgrid_nphi, mgrid_nz, mgrid_nr) :: bgrid
  real,pointer,dimension(:,:,:) :: bgrid
  real,dimension(4,4,4) :: bmat
  real,dimension(4) :: parr, zarr, rarr, u
  real :: pstep, b
  real, dimension(4,4) :: s


  if (bselect .eq. 3) then
    bgrid => mgrid_bphi
  else if (bselect .eq. 2) then
    bgrid => mgrid_bz
  else 
    bgrid => mgrid_br
  end if  

  call get_prz_indices(p, ri1, zi1, pi1)
  !if (pi1 < -1) then
  !  write (*,*) 'bad pi1:',p, pi1
  !end if

  ! handle low or high values of the indices by setting 
  ! temporary values which later get shifted
  if (ri1 .le. 1) then
    tri1 = 2
    rarr = mgrid_r(1:4)
  else if (ri1 .ge. mgrid_nr - 1) then
    tri1 = mgrid_nr - 2
    rarr = mgrid_r(mgrid_nr-3:mgrid_nr)
  else
    tri1 = ri1
    rarr = mgrid_r(ri1-1:ri1+2)
  endif

  if (zi1 .le. 1) then
    tzi1 = 2
    zarr = mgrid_z(1:4)
  else if (zi1 .ge. mgrid_nz - 1) then
    tzi1 = mgrid_nz - 2
    zarr = mgrid_z(mgrid_nz-3:mgrid_nz)
  else
    tzi1 = zi1
    zarr = mgrid_z(zi1-1:zi1+2)
  endif
  
  !now assign all 64 b values
  !deal with possible wrap-arounds in phi for the first index
  
  if (pi1 .eq. 1) then
    bmat(1,:,:) = bgrid(mgrid_nphi-1, tzi1-1:tzi1+2, tri1-1:tri1+2)
    !write(*,*) 'at beginning'
  else
    bmat(1,:,:) = bgrid(pi1-1, tzi1-1:tzi1+2, tri1-1:tri1+2)
  end if

  bmat(2:3,:,:) = bgrid(pi1:pi1+1, tzi1-1:tzi1+2, tri1-1:tri1+2)
  
  if (pi1 .eq. mgrid_nphi - 1) then
    bmat(4,:,:) = bgrid(2, tzi1-1:tzi1+2, tri1-1:tri1+2)
    !write(*,*) 'at end'
  else
    bmat(4,:,:) = bgrid(pi1+2, tzi1-1:tzi1+2, tri1-1:tri1+2)
  end if

  !make the phi array
  pstep = (mgrid_phi(mgrid_nphi) - mgrid_phi(1))/(mgrid_nphi - 1)
  if (pi1 .le. 1) then
    parr(1) = mgrid_phi(1) - pstep
    parr(2:4) = mgrid_phi(1:3)
  else if (pi1 .ge. mgrid_nphi - 1) then
    parr(1:3) = mgrid_phi(mgrid_nphi-2:mgrid_nphi)
    parr(4) = mgrid_phi(mgrid_nphi) + pstep
  else
    parr = mgrid_phi(pi1-1:pi1+2)
  end if
  !write(*,*) 'p',p
  !write(*,*) 'parr',parr
  !write(*,*) 'pi1',pi1
  !Finally we handle the situations described above where
  !we invoked a shifted temporary index for r and z
  !we give it a dummy value which is a huge hack and I 
  !hope doesn't come back to bite me....but it probably will
  if (ri1 .le. 1) then
    bmat(:,:,2:4) = bmat(:,:,1:3)
    bmat(:,:,1) = -1e20
  end if
  if (ri1 .ge. mgrid_nr - 1) then
    bmat(:,:,1:3) = bmat(:,:,2:4)
    bmat(:,:,4) = -1e20
  end if
  if (zi1 .le. 1) then
    bmat(:,2:4,:) = bmat(:,1:3,:)
    bmat(:,1,:) = -1e20
  end if
  if (zi1 .ge. mgrid_nz - 1) then
    bmat(:,1:3,:) = bmat(:,2:4,:)
    bmat(:,4,:) = -1e20
  end if
  !write(*,*) 'bmat',bmat(:,1,1)

  !ok we're all set, we have our bvectors now we need
  !to compute some points
  !phi interpolation
  call cubic_interp(p(3),s(1,1), parr, bmat(:,1,1))
  call cubic_interp(p(3),s(1,2), parr, bmat(:,1,2))
  call cubic_interp(p(3),s(1,3), parr, bmat(:,1,3))
  call cubic_interp(p(3),s(1,4), parr, bmat(:,1,4))
  call cubic_interp(p(3),s(2,1), parr, bmat(:,2,1))
  call cubic_interp(p(3),s(2,2), parr, bmat(:,2,2))
  call cubic_interp(p(3),s(2,3), parr, bmat(:,2,3))
  call cubic_interp(p(3),s(2,4), parr, bmat(:,2,4))
  call cubic_interp(p(3),s(3,1), parr, bmat(:,3,1))
  call cubic_interp(p(3),s(3,2), parr, bmat(:,3,2))
  call cubic_interp(p(3),s(3,3), parr, bmat(:,3,3))
  call cubic_interp(p(3),s(3,4), parr, bmat(:,3,4))
  call cubic_interp(p(3),s(4,1), parr, bmat(:,4,1))
  call cubic_interp(p(3),s(4,2), parr, bmat(:,4,2))
  call cubic_interp(p(3),s(4,3), parr, bmat(:,4,3))
  call cubic_interp(p(3),s(4,4), parr, bmat(:,4,4))
  
  !z interpolation
  call cubic_interp(p(2), u(1), zarr, s(:,1))
  call cubic_interp(p(2), u(2), zarr, s(:,2))
  call cubic_interp(p(2), u(3), zarr, s(:,3))
  call cubic_interp(p(2), u(4), zarr, s(:,4))
  
  !r interpolation
  
  call cubic_interp(p(1), b, rarr, u)

end subroutine interp_single_variable_cubic

!Do a cubic interpolation using four points,
! with the desired point pf, lying between p(2) and p(3)
!
! pf is the value of the point you want to find
! p is the point values for the four points surrounding it,
! two on each side
!
! b is the value of the interpolating quantity at the array
! values in p.
! bf is the output.
! This is not an optimized calculation...
subroutine cubic_interp(pf, bf, p, b)
  implicit none

  real :: t, pf, bf, m2, m3
  real, dimension(4) :: p, b
  
  !t is the relative distance between p(2) and p(3)
  t = (pf - p(2))/(p(3) - p(2))

  !m2 is the slope at point 2
  !huge hack here, use a large negative value to indicate that we are at the edge
  !and need a one sided derivative.
  if (b(1) < -1.E10) then
    ! In this case we need a one sided derivative
    m2 = (b(3) - b(2))/(p(3) - p(2))
  else
    !m2 = 0.5 * ((b(3) - b(2))/(p(3) - p(2)) + (b(2) - b(1))/(p(2) - p(1)))
    m2 = (b(3) - b(1))/(p(3) - p(1))
  end if

  if (b(4) < -1.E11) then
    m3 = (b(3) - b(2))/(p(3) - p(2))
  else
    !m3 is the slope at point 3
    m3 = (b(4) - b(2))/(p(4) - p(2))
    !m3 = 0.5 * ((b(4) - b(3))/(p(4) - p(3)) + (b(3) - b(2))/(p(3) - p(2)))
  end if

  !calculate the value
  bf = (1 + 2*t)*(1 - t)*(1 - t)*b(2)
  bf = bf + t*(1-t)*(1-t)*(p(3) - p(2))*m2
  !bf = bf + t*(1-t)*(1-t)*m2
  bf = bf + t*t*(3-2*t)*b(3)
  bf = bf + t*t*(t-1)*(p(3) - p(2))*m3
  !bf = bf + t*t*(t-1)*m3
end subroutine cubic_interp

!Calculate the field from a uniform magnetic grid in
! r z phi space, linear interpolation
subroutine field_from_mgrid_linear(p, b)
  use mgrid_module
  use coil_module
  implicit none

  real,dimension(3) :: p, b, przphi, temp
  real :: br1, br2, br3, br4, br5, br6, br7
  real :: bz1, bz2, bz3, bz4, bz5, bz6, bz7
  real :: bp1, bp2, bp3, bp4, bp5, bp6, bp7
  real :: rstep, zstep, phistep, rd, zd, phid
  integer :: ri1, ri2, zi1, zi2, pi1, pi2

  ! convert to rzphi
  call cart2pol(p, temp)
  call move_to_first_quad(temp(1), temp(2), temp(3), przphi(1), &
        przphi(2), przphi(3), num_periods, is_mirrored)
   
  !HACK, if the grid is slightly off you might be able to sneak
  !in between phi values, causing an error
  if (przphi(3) > mgrid_phimax) przphi(3) = mgrid_phimax - 0.00000000001
  !make sure we are within the bounds
  if ((przphi(1) < mgrid_rmin).or.(przphi(1) > mgrid_rmax).or.&
      (przphi(2) < mgrid_zmin).or.(przphi(2) > mgrid_zmax).or.&
      (przphi(3) < mgrid_phimin).or.(przphi(3) > mgrid_phimax)) then

      b = 0
      return
  end if

  call get_prz_indices(przphi, ri1, zi1, pi1)
  ri2 = ri1 + 1
  zi2 = zi1 + 1
  pi2 = pi1 + 1

  rd = (przphi(1) - mgrid_r(ri1))/(mgrid_r(ri2) - mgrid_r(ri1))
  zd = (przphi(2) - mgrid_z(zi1))/(mgrid_z(zi2) - mgrid_z(zi1))
  phid = (przphi(3) - mgrid_phi(pi1))/(mgrid_phi(pi2) - mgrid_phi(pi1))

  !Linear interpolate r
  br1 = mgrid_br(pi1, zi1, ri1)*(1-rd) + mgrid_br(pi1, zi1, ri2)*rd
  br2 = mgrid_br(pi1, zi2, ri1)*(1-rd) + mgrid_br(pi1, zi2, ri2)*rd
  br3 = mgrid_br(pi2, zi1, ri1)*(1-rd) + mgrid_br(pi2, zi1, ri2)*rd
  br4 = mgrid_br(pi2, zi2, ri1)*(1-rd) + mgrid_br(pi2, zi2, ri2)*rd
  bz1 = mgrid_bz(pi1, zi1, ri1)*(1-rd) + mgrid_bz(pi1, zi1, ri2)*rd
  bz2 = mgrid_bz(pi1, zi2, ri1)*(1-rd) + mgrid_bz(pi1, zi2, ri2)*rd
  bz3 = mgrid_bz(pi2, zi1, ri1)*(1-rd) + mgrid_bz(pi2, zi1, ri2)*rd
  bz4 = mgrid_bz(pi2, zi2, ri1)*(1-rd) + mgrid_bz(pi2, zi2, ri2)*rd
  bp1 = mgrid_bphi(pi1, zi1, ri1)*(1-rd) + mgrid_bphi(pi1, zi1, ri2)*rd
  bp2 = mgrid_bphi(pi1, zi2, ri1)*(1-rd) + mgrid_bphi(pi1, zi2, ri2)*rd
  bp3 = mgrid_bphi(pi2, zi1, ri1)*(1-rd) + mgrid_bphi(pi2, zi1, ri2)*rd
  bp4 = mgrid_bphi(pi2, zi2, ri1)*(1-rd) + mgrid_bphi(pi2, zi2, ri2)*rd

  !Linear interpolate z
  br5 = br1*(1-zd) + br2*zd
  br6 = br3*(1-zd) + br4*zd
  bz5 = bz1*(1-zd) + bz2*zd
  bz6 = bz3*(1-zd) + bz4*zd
  bp5 = bp1*(1-zd) + bp2*zd
  bp6 = bp3*(1-zd) + bp4*zd

  !Linear interpolate phi
  br7 = br5*(1-phid) + br6*phid
  bz7 = bz5*(1-phid) + bz6*phid
  bp7 = bp5*(1-phid) + bp6*phid

  b(1) = br7*cos(temp(3)) - bp7*sin(temp(3)) 
  b(2) = br7*sin(temp(3)) + bp7*cos(temp(3))
  b(3) = bz7
  !Check if in a mirrored section
  if (temp(2).ne.(przphi(2))) then
    b(3) = -1*b(3)
  end if

end subroutine field_from_mgrid_linear  


!Find the indices in the mgrid that give a point
! that precedes prz
subroutine get_prz_indices(przphi, ri1, zi1, pi1)
  use mgrid_module
  implicit none

  real,dimension(3) :: przphi
  integer :: ri1, zi1, pi1
  real :: rstep, zstep, phistep

  !The mgrids all have uniform grids, so we can cheat to determine
  !which indices are the appropriate ones

  rstep = (mgrid_r(mgrid_nr) - mgrid_r(1))/(mgrid_nr - 1)
  ri1 = floor((przphi(1) - mgrid_rmin)/rstep) + 1

  zstep = (mgrid_z(mgrid_nz) - mgrid_z(1))/(mgrid_nz - 1)
  zi1 = floor((przphi(2) - mgrid_zmin)/zstep) + 1

  phistep = (mgrid_phi(mgrid_nphi) - mgrid_phi(1))/(mgrid_nphi - 1)
  pi1 = floor((przphi(3) - mgrid_phimin)/phistep) + 1
  
end subroutine get_prz_indices

subroutine compute_bs(p, isaux, b)
      
      ! call this routine once for every point that is being followed
      ! use successive pairs of points in each coil to define a "current stick". 
      ! calculate the field due to each current stick for each coil for all points on the grid where the line is being followed.
      ! Inputs:
      ! p is the point to calculate in (x, y, z) in meters
      ! isaux is 1 if we are dealing with the aux coils and 0 for the main coils.
      ! bmag is the output, the magnitude of the b field
 
      ! r0- (x0,y0,z0) vector for first point in current stick
      ! r1- (x1,y1,z1) vector for second point in current stick
      ! r- (x,y,z) point where field line is being followed
      ! for bookkeeping, a=r1-r0, b=r0-r, c=r1-r
      ! when we find a, b, and c, we can use this equation to find the magnetic field:
      ! b_field=mu0*I*(c cross a)*((a dot c)/|c|-(a dot b)/|b|)/(4*pi*|(c cross a)|^2)
      
use coil_module

implicit none
    
integer :: i, j, k
real, dimension(:), allocatable :: xcoil, ycoil, zcoil 
real, dimension(:), allocatable :: xcoilshift, ycoilshift, zcoilshift
integer :: arggood
real :: ax, ay, az, bx, by, bz, cx, cy, cz
real :: cxax, cxay, cxaz, magc, current, magb
real :: w, adotc, adotb, cross_sq
integer :: coilnumber, numcoilpts, isaux
real, dimension(3) :: p, b, bseg
real :: mu0, pi

!p=(/0.1,0.1,0.1/)

b=0
if (isaux == 1) then  
   coilnumber = aux_count
else
   coilnumber = main_count
endif


mu0=1.25663706E-6 ! in mks
pi=3.14159265359
!for debugging
!mu0 = 1.0

!loop for each coil
do i=1,coilnumber
!do i=1,1

      
      if (isaux == 1) then
         numcoilpts = aux_points(i)
         current = aux_current(i)
      else
         numcoilpts = main_points(i)
         current = main_current(i)
      endif

      ! make sure we actually have a coil
      if (numcoilpts.le.1) then
         cycle
      endif
      

!     don't waste time with calculation if there's no current in this coil!
      if (current == 0) then

         cycle
      endif
   
      allocate(xcoil(numcoilpts))
      allocate(ycoil(numcoilpts))
      allocate(zcoil(numcoilpts))
      allocate(xcoilshift(numcoilpts))
      allocate(ycoilshift(numcoilpts))
      allocate(zcoilshift(numcoilpts))


      ! assign values to x, y, z arrays from the coil_module
      if (isaux == 1) then
        xcoil=coil_aux(i,1:numcoilpts,1)
        ycoil=coil_aux(i,1:numcoilpts,2)
        zcoil=coil_aux(i,1:numcoilpts,3)
      else
        xcoil=coil_main(i,1:numcoilpts,1)
        ycoil=coil_main(i,1:numcoilpts,2)
        zcoil=coil_main(i,1:numcoilpts,3)
      endif

      ! circularly shift coil point before the loop
      ! this step can be pre-calculated to save time, 
      ! probably doesn't save much though (AB)
      xcoilshift=cshift(xcoil,1)
      ycoilshift=cshift(ycoil,1)
      zcoilshift=cshift(zcoil,1)
     
            
      !loop over all points for each coil
      do j=1,numcoilpts-1
!      do j=1,10
        bseg = 0 
       
        ! subtract point of interest r vector from coil points           
        bx=xcoil(j)-p(1)
        by=ycoil(j)-p(2)
        bz=zcoil(j)-p(3)        

        ! subtract point of interest r vector from shifted coil points
        cx=xcoilshift(j)-p(1)
        cy=ycoilshift(j)-p(2)
        cz=zcoilshift(j)-p(3)

        ! now, subtract the unshifted difference from the shifted difference
        ax=cx-bx
        ay=cy-by
        az=cz-bz

        ! pull out NaN values, not sure why they're being created right now
        ! looks like Paul does a version of the same thing
        ! There shouldn't be any Nan values.  We need to track this down (AB)
        arggood = 1
        if (ax/=ax .or. ay/=ay .or. az/=az) then
           arggood=0
        end if

        ! use arggood to reset the loop if the current point is a NaN
        if (arggood==0) then
           cycle
        end if

        ! find cross products
        cxax=cy*az-cz*ay
        cxay=cz*ax-cx*az
        cxaz=cx*ay-cy*ax
        

        ! pick up by aaron
        ! This is a simple form where you compute dl cross R1 / R1^3
        ! The other form should be slightly more accurate, but this is
        ! faster.

        ! magc = ((cx*cx) + (cy*cy) + (cz*cz))**1.5
       
        ! bseg(1) = cxax
        ! bseg(2) = cxay
        ! bseg(3) = cxaz
        ! bseg = bseg*mu0*current/(4*pi*magc)
        ! b = b + bseg

        cross_sq = (cxax*cxax + cxay*cxay + cxaz*cxaz)
        
        adotc = ax*cx + ay*cy + az*cz
        adotb = ax*bx + ay*by + az*bz
        magc = sqrt(cx*cx + cy*cy + cz*cz)
        magb = sqrt(bx*bx + by*by + bz*bz)
        w = adotc/magc - adotb/magb
        bseg(1) = cxax * w/cross_sq * current * mu0/4/pi
        bseg(2) = cxay * w/cross_sq * current * mu0/4/pi
        bseg(3) = cxaz * w/cross_sq * current * mu0/4/pi

        b = b + bseg
        
     enddo

     deallocate(xcoil)
     deallocate(ycoil)
     deallocate(zcoil)
     deallocate(xcoilshift)
     deallocate(ycoilshift)
     deallocate(zcoilshift)


   
      
end do  
       


end subroutine compute_bs

! calculates the gradient at a point, need to figure
! out an appropriate stepsize, for now use a characteristic
! value used for mgrid spacing of 2 mm
! the first index of db is the B component, the second index
! is the derivative direction
subroutine gradb(pxyz, db)
  implicit none

  real, dimension(3) :: pxyz, bxyz1, bxyz2
  real, dimension(3,3) :: db
  real :: dx
  
  !This is the step size
  dx = 0.002
  
  !x-direction
  call compute_full_bs(pxyz + (/ dx, 0.0, 0.0 /), bxyz1)
  call compute_full_bs(pxyz - (/ dx, 0.0, 0.0 /), bxyz2)

  db(:,1) = (bxyz1 - bxyz2)/(2*dx)


  !y-direction
  call compute_full_bs(pxyz + (/ 0.0, dx, 0.0 /), bxyz1)
  call compute_full_bs(pxyz - (/ 0.0, dx, 0.0 /), bxyz2)

  db(:,2) = (bxyz1 - bxyz2)/(2*dx)

  !z-direction
  call compute_full_bs(pxyz + (/ 0.0, 0.0, dx /), bxyz1)
  call compute_full_bs(pxyz - (/ 0.0, 0.0, dx /), bxyz2)

  db(:,3) = (bxyz1 - bxyz2)/(2*dx)
  
  
  return
end subroutine gradb
  


! Like the field_deriv function but integrates along path length
! y is a 3 value vector of (x, y, z)
subroutine field_deriv_s(neq, t, y, dydx)
  use points_module
  implicit none

  integer :: neq
  real, dimension(neq) :: y, dydx
  real, dimension(3) :: bxyz, pxyz
  real :: bmag, t
  ! Probably not necessary, but helpful to reassign for bookkeeping
  pxyz(1) = y(1)
  pxyz(2) = y(2)
  pxyz(3) = y(3)

  call compute_full_bs(pxyz, bxyz)
  bmag = sqrt(bxyz(1)*bxyz(1) + bxyz(2)*bxyz(2) + bxyz(3)*bxyz(3))
  dydx(1) = bxyz(1)/bmag
  dydx(2) = bxyz(2)/bmag
  dydx(3) = bxyz(3)/bmag
  return 
end subroutine field_deriv_s

!like field_deriv_s, but also calculates the psi values
subroutine field_deriv_s_wpsi(neq, t, y, dydx)
  use points_module
  implicit none

  integer :: neq
  real, dimension(neq) :: y, dydx
  real, dimension(3) :: bxyz, pxyz, psixyz
  real, dimension(3,3) :: db
  real :: bmag, t
  ! Probably not necessary, but helpful to reassign for bookkeeping
  pxyz(1) = y(1)
  pxyz(2) = y(2)
  pxyz(3) = y(3)

  call compute_full_bs(pxyz, bxyz)
  bmag = sqrt(bxyz(1)*bxyz(1) + bxyz(2)*bxyz(2) + bxyz(3)*bxyz(3))
  dydx(1) = bxyz(1)/bmag
  dydx(2) = bxyz(2)/bmag
  dydx(3) = bxyz(3)/bmag
  !get the derivatives
  call gradb(pxyz, db)
  dydx(4) = (-1./bmag)*(db(1,1)*y(4) + db(2,1)*y(5) + db(3,1)*y(6))
  dydx(5) = (-1./bmag)*(db(1,2)*y(4) + db(2,2)*y(5) + db(3,2)*y(6))
  dydx(6) = (-1./bmag)*(db(1,3)*y(4) + db(2,3)*y(5) + db(3,3)*y(6))
  return 
end subroutine field_deriv_s_wpsi
  
! Like the field_deriv function but integrates along path length
! y is a 3 value vector of (r, z, phi)
subroutine field_deriv_chi(neq, t, y, dydx)
  use points_module
  implicit none

  integer :: neq
  real, dimension(neq) :: y, dydx
  real, dimension(3) :: brzp, przp, pxyz, bxyz
  real :: bmag, t
  ! Probably not necessary, but helpful to reassign for bookkeeping
  przp(1) = y(1)
  przp(2) = y(2)
  przp(3) = y(3)
  t = y(3)
  call pol2cart(przp, pxyz)

  call compute_full_bs(pxyz, bxyz)
  bmag = sqrt(bxyz(1)*bxyz(1) + bxyz(2)*bxyz(2) + bxyz(3)*bxyz(3))

  brzp(1) = bxyz(1)*cos(t) + bxyz(2)*sin(t)
  brzp(3) = -bxyz(1)*sin(t) + bxyz(2)*cos(t)
  brzp(2) = bxyz(3)
  
  dydx(1) = brzp(1)/bmag**2
  dydx(2) = brzp(2)/bmag**2
<<<<<<< HEAD
  dydx(3) = brzp(3)/przp(1)/bmag**2
=======
  dydx(3) = (brzp(3)/przp(1))/bmag**2
>>>>>>> 16a026a8
  return 
end subroutine field_deriv_chi
  
subroutine field_deriv_gboozer(neq, t, y, dydx)
  use points_module
  implicit none

  integer :: neq
  real, dimension(neq) :: y, dydx
  real, dimension(3) :: brzp, przp, pxyz, bxyz
  real :: bmag, t
  ! Probably not necessary, but helpful to reassign for bookkeeping
  przp(1) = y(1)
  przp(2) = y(2)
  przp(3) = y(3)

  call pol2cart(przp, pxyz) 

  call compute_full_bs(pxyz, bxyz)
  bmag = sqrt(bxyz(1)*bxyz(1) + bxyz(2)*bxyz(2) + bxyz(3)*bxyz(3))

  brzp(1) = bxyz(1)*cos(t) + bxyz(2)*sin(t)
  brzp(3) = (-bxyz(1)*sin(t) + bxyz(2)*cos(t))/przp(1) !bphi/r
  brzp(2) = bxyz(3)

  dydx(1) = brzp(1)/brzp(3)
  dydx(2) = brzp(2)/brzp(3)
  dydx(3) = bmag/brzp(3)
  return
end subroutine field_deriv_gboozer

! This is a function to be called from dlsode to compute the field derivatives
! It takes values of r,z,phi, converts to x,y,z, calculates the field,
! converts back to r,z,phi, and calculates the derivatives dr/dphi and dz/dphi

! neq is the number of variables (in this case 2)
! t is the independent variable (in our case, phi)
! y is the dependent variables (r and z)
! dydx are the derivatives (dr/dphi and dz/dphi)

subroutine field_deriv(neq, t, y, dydx)
  
  use points_module
  implicit none

  integer :: neq, inside_vessel, inside_div, inside_limiter
  real, dimension(neq) :: y, dydx, div_hit
  real, dimension(3) :: bxyz, pxyz, przphi
  real :: br, bphi, t

  przphi(1) = y(1)
  przphi(2) = y(2)
  przphi(3) = t
  !write(*,*) 'phi: ',t


  ! we already hit, so no point in calculating (this is a sanity check)
  if (points_hit(current_point).eq.1) then
     dydx = 0
     return
  end if
  
  ! print *, 'points_end=', points_end

  ! For all these checks, if there is no object loaded,
  ! then it immediately leaves the function without
  ! doing anything

  ! check if we've hit the wall 
  !\todo refactor this
  if ((inside_vessel(y(1), y(2), t) == 0)) then
     points_hit_vessel(current_point) = 1
     points_hit(current_point) = 1
     points_end(current_point,1:2) = y
     points_end(current_point,3) = t
     print *,'-------------------------------'
     print *,'current point at wall:',current_point
     print *,points_end(current_point,:)
     print *,'-------------------------------'
     dydx = 0
   ! check if we've hit the divertor
  else if (inside_div(y(1), y(2), t).ge.1) then
    ! this is inefficient, but we only need to recalc once per point
    points_hit_divertor(current_point) = inside_div(y(1), y(2), t)
    points_hit(current_point) = 1
    points_end(current_point,1:2) = y
    points_end(current_point,3) = t
    print *,'-------------------------------'
    print *,'current point at divertor:',current_point
    print *,points_end(current_point,:)
    print *,'-------------------------------'
    dydx = 0
   ! check if we're near the helical plane in the boxport (where the limiter is)  
   ! if we start them at the limiter
   else if (inside_limiter(y(1), y(2), t) .ge. 1) then
     points_hit_limiter(current_point)=1
     points_hit(current_point) = 1
     points_end(current_point,1:2)=y
     points_end(current_point,3)=t
     print *,'-------------------------------'
     print *,'current point at limiter:',current_point
     print *,points_end(current_point,:)
     print *,'-------------------------------'
     dydx = 0
   	  
     return
  end if
     

  ! convert to cartesian
  call pol2cart(przphi, pxyz)
  ! compute field
  call compute_full_bs(pxyz, bxyz)
  ! compute br and bphi
  br = bxyz(1)*cos(t) + bxyz(2)*sin(t)
  bphi = -bxyz(1)*sin(t) + bxyz(2)*cos(t)
  ! compute dydx
  ! write (*,'(6(F10.7,2X))'),pxyz(:),bxyz(:)
  ! write (*,'(3(F10.7,2X))'),y(:),t
  dydx(1) = y(1) * br/bphi
  dydx(2) = y(1) * bxyz(3)/bphi
  return
end subroutine field_deriv
  
  <|MERGE_RESOLUTION|>--- conflicted
+++ resolved
@@ -652,11 +652,8 @@
   
   dydx(1) = brzp(1)/bmag**2
   dydx(2) = brzp(2)/bmag**2
-<<<<<<< HEAD
-  dydx(3) = brzp(3)/przp(1)/bmag**2
-=======
   dydx(3) = (brzp(3)/przp(1))/bmag**2
->>>>>>> 16a026a8
+
   return 
 end subroutine field_deriv_chi
   
