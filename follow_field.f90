--- conflicted
+++ resolved
@@ -1,11 +1,8 @@
 ! p is the point in rzphi
 ! dphi is the distance in phi to follow
 
-<<<<<<< HEAD
-subroutine follow_field(p, dphi, dist, step_number)
-=======
-subroutine follow_field(p, dphi, dist, istate)
->>>>>>> 65a59001
+subroutine follow_field(p, dphi, dist, istate, step_number)
+
 
   use coil_module
 
