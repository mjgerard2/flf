--- conflicted
+++ resolved
@@ -2,7 +2,7 @@
 
   use vessel_module
   implicit none
-  integer :: filenum = 21
+integer :: filenum = 21
 
   open(filenum, file=vessel_file, status='old', form = 'formatted')
   read(filenum,*) vessel_size(1:2)
@@ -17,7 +17,7 @@
   use vessel_module
   implicit none
 
-  character*72 :: dummy
+character*72 :: dummy
   integer :: i,j
   real :: x,y,z
   integer :: filenum = 21
@@ -45,8 +45,7 @@
 
   use vessel_module
   implicit none
-  
-  integer :: tor_size, pol_size, index, i, in_polygon
+integer :: tor_size, pol_size, index, i, in_polygon
   real, dimension(vessel_size(1)) :: phi_vessel
   real, dimension(vessel_size(2), 3) :: cut
   real, dimension(vessel_size(2)) :: rvessel, zvessel
@@ -91,13 +90,13 @@
 end function inside_vessel
 
 
-! Calculates Cauchy integral and determines whether a 
-! point is inside the polygon or outside.  If inside
+! Calculates Cauchy integral and determines whether a
+! point is inside the polygon or outside. If inside
 ! it returns 1, if outside, 0.
 
 ! Xpoint and Ypoint are the X and Y coordinates of the point.
 ! Xpoly and Ypoly are two arrays with the X and Y coordinates
-! for the polygons. 
+! for the polygons.
 ! poly_size is the number of points in the polygon
 
 ! the following is old fortran code adatped from the source: http://www.ecse.rpi.edu/~wrf/Research/Short_Notes/pnpoly.html
@@ -105,14 +104,7 @@
 integer function in_polygon(Xpoint, Ypoint, Xpoly, Ypoly, poly_size)
 
   implicit none
-  
-<<<<<<< HEAD
-  integer :: poly_size, in_polygon, i, j
-  real :: px, py, Xpoint, Ypoint
-  logical :: mx, my, nx, ny
-  real, dimension(poly_size) :: xx, yy, x, y, Xpoly, Ypoly
-=======
-  integer :: poly_size, i, j
+integer :: poly_size, i, j
   real :: px, py, Xpoint, Ypoint, qq
   logical :: mx, my, nx, ny
   real, dimension(poly_size) :: Xpoly, Ypoly
@@ -123,52 +115,21 @@
   allocate(x(poly_size))
   allocate(y(poly_size))
 
->>>>>>> ebe160ad2127f7fed2b798c7e22c982a9a03d114
   
   xx=Xpoly
   yy=Ypoly
   
   px=Xpoint
-  py=Ypoint 
+  py=Ypoint
   
-<<<<<<< HEAD
-  do 1 i=1,poly_size
-  	
-  	x(i)=xx(i)-px
-  1	y(i)=yy(i)-py
-  	in_polygon=-1
-  	
-  	do 2 i=1,poly_size
-  	j=1+mod(i,poly_size)
-  	mx=x(i).ge.0.0
-  	nx=x(j).ge.0.0
-  	my=y(i).ge.0.0
-  	ny=y(j).ge.0.0
-  	if(.not.((my.or.ny).and.(mx.or.nx)).or.(mx.and.nx)) go to 2
-  	if(.not.(my.and.ny.and.(mx.or.nx).and..not.(mx.and.nx))) go to 3
-  	in_polygon=-in_polygon
-  	go to 2
-  3	if ((y(i)*x(j)-x(i)*y(j))/(x(j)-x(i))) 2,4,5
-  4   in_polygon=0
-  	return
-  5   in_polygon=-in_polygon
-  2   continue	
-<<<<<<< HEAD
-=======
-
-      deallocate(xx)
-      deallocate(yy)
-      deallocate(x)
-      deallocate(y)
-=======
-  do  i=1,poly_size
+  do i=1,poly_size
 
      x(i)=xx(i)-px
      y(i)=yy(i)-py
      
   end do
 
-  in_polygon=-1
+in_polygon=-1
 
   do i=1,poly_size
      j=1+mod(i,poly_size)
@@ -177,36 +138,33 @@
      my=y(i).ge.0.0
      ny=y(j).ge.0.0
      if(.not.((my.or.ny).and.(mx.or.nx)).or.(mx.and.nx)) then
+cycle
+end if
+if((my.and.ny.and.(mx.or.nx).and..not.(mx.and.nx))) then
+in_polygon = -in_polygon
         cycle
-     end if
-     if((my.and.ny.and.(mx.or.nx).and..not.(mx.and.nx))) then
-        in_polygon = -in_polygon
-        cycle
-     end if
-     
-     qq = (y(i)*x(j)-x(i)*y(j))/(x(j)-x(i))
+end if
+qq = (y(i)*x(j)-x(i)*y(j))/(x(j)-x(i))
 
      if (qq.lt.0) then
-        cycle
-     else if (qq == 0) then
+cycle
+else if (qq == 0) then
         ! This condition means that it landed on the surface exactly
         in_polygon=0
         return
-     else
-        in_polygon=-in_polygon
+else
+in_polygon=-in_polygon
      end if
-  end do
+end do
 
-  if (in_polygon.lt.0) then
-     in_polygon = 0
+if (in_polygon.lt.0) then
+in_polygon = 0
   end if
 
-  deallocate(xx)
+deallocate(xx)
   deallocate(yy)
   deallocate(x)
   deallocate(y)
->>>>>>> dcf5d7da
 
->>>>>>> ebe160ad2127f7fed2b798c7e22c982a9a03d114
 
 end function in_polygon